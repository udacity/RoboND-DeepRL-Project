/* 
 * Author - Dustin Franklin (Nvidia Jetson Developer)
 * Modified by - Sahil Juneja, Kyle Stewart-Frantz
 *
 */

#include "ArmPlugin.h"
#include "PropPlugin.h"

#include "cudaMappedMemory.h"
#include "cudaPlanar.h"

#define PI 3.141592653589793238462643383279502884197169f

#define JOINT_MIN	-0.75f
#define JOINT_MAX	 2.0f

// Turn on velocity based control
#define VELOCITY_CONTROL false
#define VELOCITY_MIN -0.2f
#define VELOCITY_MAX  0.2f

// Define DQN API Settings

#define INPUT_CHANNELS 3
#define ALLOW_RANDOM true
#define DEBUG_DQN false
#define GAMMA 0.9f
#define EPS_START 0.9f
#define EPS_END 0.05f
#define EPS_DECAY 200

/*
/ TODO - Tune the following hyperparameters
/
*/

#define INPUT_WIDTH   512
#define INPUT_HEIGHT  512
#define OPTIMIZER "RMSprop"
#define LEARNING_RATE 0.001f
#define REPLAY_MEMORY 10000
#define BATCH_SIZE 32
#define USE_LSTM false
#define LSTM_SIZE 32

/*
/ TODO - Define Reward Parameters
/
*/

<<<<<<< HEAD
#define REWARD_WIN  1.0f
#define REWARD_LOSS -1.0f
=======
#define REWARD_WIN  0.0f
#define REWARD_LOSS -0.0f
#define ALPHA 0.8f
>>>>>>> 4fa8e2c8

// Define Object Names
#define WORLD_NAME "arm_world"
#define PROP_NAME  "tube"
#define GRIP_NAME  "gripper_middle"

// Define Collision Parameters
#define COLLISION_FILTER "ground_plane::link::collision"
#define COLLISION_ITEM   "tube::tube_link::tube_collision"
#define COLLISION_POINT  "arm::gripperbase::gripper_link"

// Animation Steps
#define ANIMATION_STEPS 1000

// Set Debug Mode
#define DEBUG false

// Lock base rotation DOF (Add dof in header file if off)
#define LOCKBASE true


namespace gazebo
{
 
// register this plugin with the simulator
GZ_REGISTER_MODEL_PLUGIN(ArmPlugin)


// constructor
ArmPlugin::ArmPlugin() : ModelPlugin(), cameraNode(new gazebo::transport::Node()), collisionNode(new gazebo::transport::Node())
{
	printf("ArmPlugin::ArmPlugin()\n");

	for( uint32_t n=0; n < DOF; n++ )
		resetPos[n] = 0.0f;

	resetPos[1] = 0.25;

	for( uint32_t n=0; n < DOF; n++ )
	{
		ref[n] = resetPos[n]; //JOINT_MIN;
		vel[n] = 0.0f;
	}

	agent 	       = NULL;
	inputState       = NULL;
	inputBuffer[0]   = NULL;
	inputBuffer[1]   = NULL;
	inputBufferSize  = 0;
	inputRawWidth    = 0;
	inputRawHeight   = 0;
	actionJointDelta = 0.15f;
	actionVelDelta   = 0.1f;
	maxEpisodeLength = 100;
	episodeFrames    = 0;

	newState         = false;
	newReward        = false;
	endEpisode       = false;
	rewardHistory    = 0.0f;
	testAnimation    = true;
	loopAnimation    = false;
	animationStep    = 0;
	lastGoalDistance = 0.0f;
	avgGoalDelta     = 0.0f;
	successfulGrabs = 0;
	totalRuns       = 0;
}


// Load
void ArmPlugin::Load(physics::ModelPtr _parent, sdf::ElementPtr /*_sdf*/) 
{
	printf("ArmPlugin::Load('%s')\n", _parent->GetName().c_str());

	// Store the pointer to the model
	this->model = _parent;
	this->j2_controller = new physics::JointController(model);

	// Create our node for camera communication
	cameraNode->Init();
	
	/*
	/ Done - Subscribe to camera topic
	/
	*/
	
	gazebo::transport::SubscriberPtr cameraSub = cameraNode->Subscribe("/gazebo/arm_world/camera/link/camera/image", ArmPlugin::onCameraMsg, this);

	// Create our node for collision detection
	collisionNode->Init();
		
	/*
	/ Done - Subscribe to prop collision topic
	/
	*/
	
	gazebo::transport::SubscriberPtr collisionSub = collisionNode->Subscribe("/gazebo/arm_world/tube/tube_link/my_contact", ArmPlugin::onCollisionMsg, this);

	// Listen to the update event. This event is broadcast every simulation iteration.
	this->updateConnection = event::Events::ConnectWorldUpdateBegin(boost::bind(&ArmPlugin::OnUpdate, this, _1));
}


// CreateAgent
bool ArmPlugin::createAgent()
{
	if( agent != NULL )
		return true;

			
	/*
	/ Done - Create DQN Agent
	/
	*/
	
	dqnAgent* agent = dqnAgent::Create(gameWidth, gameHeight, NUM_CHANNELS, NUM_ACTIONS, 
					   OPTIMIZER, LEARNING_RATE, REPLAY_MEMORY,
					   BATCH_SIZE, GAMMA, EPS_START, EPS_END, EPS_DECAY,
					   USE_LSTM, LSTM_SIZE, ALLOW_RANDOM, DEBUG_DQN);

	if( !agent )
	{
		printf("ArmPlugin - failed to create DQN agent\n");
		return false;
	}

	// Allocate the python tensor for passing the camera state
		
	inputState = Tensor::Alloc(INPUT_WIDTH, INPUT_HEIGHT, INPUT_CHANNELS);

	if( !inputState )
	{
		printf("ArmPlugin - failed to allocate %ux%ux%u Tensor\n", INPUT_WIDTH, INPUT_HEIGHT, INPUT_CHANNELS);
		return false;
	}

	return true;
}



// onCameraMsg
void ArmPlugin::onCameraMsg(ConstImageStampedPtr &_msg)
{
	// don't process the image if the agent hasn't been created yet
	if( !agent )
		return;

	// check the validity of the message contents
	if( !_msg )
	{
		printf("ArmPlugin - recieved NULL message\n");
		return;
	}

	// retrieve image dimensions
	
	const int width  = _msg->image().width();
	const int height = _msg->image().height();
	const int bpp    = (_msg->image().step() / _msg->image().width()) * 8;	// bits per pixel
	const int size   = _msg->image().data().size();

	if( bpp != 24 )
	{
		printf("ArmPlugin - expected 24BPP uchar3 image from camera, got %i\n", bpp);
		return;
	}

	// allocate temp image if necessary
	if( !inputBuffer[0] || size != inputBufferSize )
	{
		if( !cudaAllocMapped(&inputBuffer[0], &inputBuffer[1], size) )
		{
			printf("ArmPlugin - cudaAllocMapped() failed to allocate %i bytes\n", size);
			return;
		}

		printf("ArmPlugin - allocated camera img buffer %ix%i  %i bpp  %i bytes\n", width, height, bpp, size);
		
		inputBufferSize = size;
		inputRawWidth   = width;
		inputRawHeight  = height;
	}

	memcpy(inputBuffer[0], _msg->image().data().c_str(), inputBufferSize);
	newState = true;

	if(DEBUG){printf("camera %i x %i  %i bpp  %i bytes\n", width, height, bpp, size);}

}


// onCollisionMsg
void ArmPlugin::onCollisionMsg(ConstContactsPtr &contacts)
{
	//if(DEBUG){printf("collision callback (%u contacts)\n", contacts->contact_size());}

	if( testAnimation )
		return;

	for (unsigned int i = 0; i < contacts->contact_size(); ++i)
	{
		if( strcmp(contacts->contact(i).collision2().c_str(), COLLISION_FILTER) == 0 )
			continue;

		if(DEBUG){std::cout << "Collision between[" << contacts->contact(i).collision1()
			     << "] and [" << contacts->contact(i).collision2() << "]\n";}

	
		/*
		/ TODO - Check if there is collision between the arm and object, then issue learning reward
		/
		*/

		collisionCheck = FALSE;
		//return true if at least one of the objects being contacted is the tube
		//bool collisionCheck = (strcmp(contacts->contact(i).collision1().c_str(), COLLISION_POINT))
		//		      || (strcmp(contacts->contact(i).collision2().c_str(), COLLISION_POINT));
		
		if (collisionCheck)
		{
			rewardHistory = None;

			newReward  = true;
			endEpisode = true;

			return;
		}
		
	}
}


// upon recieving a new frame, update the AI agent
bool ArmPlugin::updateAgent()
{
	// convert uchar3 input from camera to planar BGR
	if( CUDA_FAILED(cudaPackedToPlanarBGR((uchar3*)inputBuffer[1], inputRawWidth, inputRawHeight,
							         inputState->gpuPtr, INPUT_WIDTH, INPUT_HEIGHT)) )
	{
		printf("ArmPlugin - failed to convert %zux%zu image to %ux%u planar BGR image\n",
			   inputRawWidth, inputRawHeight, INPUT_WIDTH, INPUT_HEIGHT);

		return false;
	}

	// select the next action
	int action = 0;

	if( !agent->NextAction(inputState, &action) )
	{
		printf("ArmPlugin - failed to generate agent's next action\n");
		return false;
	}

	// make sure the selected action is in-bounds
	if( action < 0 || action >= DOF * 2 )
	{
		printf("ArmPlugin - agent selected invalid action, %i\n", action);
		return false;
	}

	if(DEBUG){printf("ArmPlugin - agent selected action %i\n", action);}



#if VELOCITY_CONTROL
	// if the action is even, increase the joint position by the delta parameter
	// if the action is odd,  decrease the joint position by the delta parameter

		
	/*
	/ Done - Increase or decrease the joint velocity based on whether the action is even or odd
	/
	*/
	
	float velocity = 0.0; // TODO - Set joint velocity based on whether action is even or odd.

	//if even, add vel delta to current velocity
	//otherwise, subtract vel delta from current velocity
	velocity = vel[action/2] + (action%2==0 ? actionVelDelta : -actionVelDelta);

	if( velocity < VELOCITY_MIN )
		velocity = VELOCITY_MIN;

	if( velocity > VELOCITY_MAX )
		velocity = VELOCITY_MAX;

	vel[action/2] = velocity;
	
	for( uint32_t n=0; n < DOF; n++ )
	{
		ref[n] += vel[n];

		if( ref[n] < JOINT_MIN )
		{
			ref[n] = JOINT_MIN;
			vel[n] = 0.0f;
		}
		else if( ref[n] > JOINT_MAX )
		{
			ref[n] = JOINT_MAX;
			vel[n] = 0.0f;
		}
	}
#else
	
	/*
	/ Done - Increase or decrease the joint position based on whether the action is even or odd
	/
	*/
	float joint = 0.0; // TODO - Set joint position based on whether action is even or odd.

	//if even, add joint delta to current position
	//otherwise, subtract joint delta from current position
	joint = ref[action/2] + (action%2 == 0 ? actionJointDelta : -actionJointDelta);

	// limit the joint to the specified range
	if( joint < JOINT_MIN )
		joint = JOINT_MIN;
	
	if( joint > JOINT_MAX )
		joint = JOINT_MAX;

	ref[action/2] = joint;

#endif

	return true;
}


// update joint reference positions, returns true if positions have been modified
bool ArmPlugin::updateJoints()
{
	if( testAnimation )	// test sequence
	{
		const float step = (JOINT_MAX - JOINT_MIN) * (float(1.0f) / float(ANIMATION_STEPS));

#if 0
		// range of motion
		if( animationStep < ANIMATION_STEPS )
		{
			animationStep++;
			printf("animation step %u\n", animationStep);

			for( uint32_t n=0; n < DOF; n++ )
				ref[n] = JOINT_MIN + step * float(animationStep);
		}
		else if( animationStep < ANIMATION_STEPS * 2 )
		{			
			animationStep++;
			printf("animation step %u\n", animationStep);

			for( uint32_t n=0; n < DOF; n++ )
				ref[n] = JOINT_MAX - step * float(animationStep-ANIMATION_STEPS);
		}
		else
		{
			animationStep = 0;

		}

#else
		// return to base position
		for( uint32_t n=0; n < DOF; n++ )
		{
			
			if( ref[n] < resetPos[n] )
				ref[n] += step;
			else if( ref[n] > resetPos[n] )
				ref[n] -= step;

			if( ref[n] < JOINT_MIN )
				ref[n] = JOINT_MIN;
			else if( ref[n] > JOINT_MAX )
				ref[n] = JOINT_MAX;
			
		}

		animationStep++;
#endif

		// reset and loop the animation
		if( animationStep > ANIMATION_STEPS )
		{
			animationStep = 0;
			
			if( !loopAnimation )
				testAnimation = false;
		}
		else if( animationStep == ANIMATION_STEPS / 2 )
		{	
			ResetPropDynamics();
		}

		return true;
	}

	else if( newState && agent != NULL )
	{
		// update the AI agent when new camera frame is ready
		episodeFrames++;

		if(DEBUG){printf("episode frame = %i\n", episodeFrames);}

		// reset camera ready flag
		newState = false;

		if( updateAgent() )
			return true;
	}

	return false;
}


// get the servo center for a particular degree of freedom
float ArmPlugin::resetPosition( uint32_t dof )
{
	return resetPos[dof];
}


// compute the distance between two bounding boxes
static float BoxDistance(const math::Box& a, const math::Box& b)
{
	float sqrDist = 0;

	if( b.max.x < a.min.x )
	{
		float d = b.max.x - a.min.x;
		sqrDist += d * d;
	}
	else if( b.min.x > a.max.x )
	{
		float d = b.min.x - a.max.x;
		sqrDist += d * d;
	}

	if( b.max.y < a.min.y )
	{
		float d = b.max.y - a.min.y;
		sqrDist += d * d;
	}
	else if( b.min.y > a.max.y )
	{
		float d = b.min.y - a.max.y;
		sqrDist += d * d;
	}

	if( b.max.z < a.min.z )
	{
		float d = b.max.z - a.min.z;
		sqrDist += d * d;
	}
	else if( b.min.z > a.max.z )
	{
		float d = b.min.z - a.max.z;
		sqrDist += d * d;
	}
	
	return sqrtf(sqrDist);
}


// called by the world update start event
void ArmPlugin::OnUpdate(const common::UpdateInfo& updateInfo)
{
	// deferred loading of the agent (this is to prevent Gazebo black/frozen display)
	if( !agent && updateInfo.simTime.Float() > 1.5f )
	{
		if( !createAgent() )
			return;
	}

	// verify that the agent is loaded
	if( !agent )
		return;

	// determine if we have new camera state and need to update the agent
	const bool hadNewState = newState && !testAnimation;

	// update the robot positions with vision/DQN
	if( updateJoints() )
	{
		double angle(1);

#if LOCKBASE
		j2_controller->SetJointPosition(this->model->GetJoint("base"), 	0);
		j2_controller->SetJointPosition(this->model->GetJoint("joint1"),  ref[0]);
		j2_controller->SetJointPosition(this->model->GetJoint("joint2"),  ref[1]);

#else
		j2_controller->SetJointPosition(this->model->GetJoint("base"), 	 ref[0]); 
		j2_controller->SetJointPosition(this->model->GetJoint("joint1"),  ref[1]);
		j2_controller->SetJointPosition(this->model->GetJoint("joint2"),  ref[2]);
#endif
	}

	// episode timeout
	if( maxEpisodeLength > 0 && episodeFrames > maxEpisodeLength )
	{
		printf("ArmPlugin - triggering EOE, episode has exceeded %i frames\n", maxEpisodeLength);
		rewardHistory = REWARD_LOSS;
		newReward     = true;
		endEpisode    = true;
	}

	// if an EOE reward hasn't already been issued, compute an intermediary reward
	if( hadNewState && !newReward )
	{
		PropPlugin* prop = GetPropByName(PROP_NAME);

		if( !prop )
		{
			printf("ArmPlugin - failed to find Prop '%s'\n", PROP_NAME);
			return;
		}

		// get the bounding box for the prop object
		const math::Box& propBBox = prop->model->GetBoundingBox();
		physics::LinkPtr gripper  = model->GetLink(GRIP_NAME);

		if( !gripper )
		{
			printf("ArmPlugin - failed to find Gripper '%s'\n", GRIP_NAME);
			return;
		}

		// get the bounding box for the gripper		
		const math::Box& gripBBox = gripper->GetBoundingBox();
		const float groundContact = 0.05f;
		
		/*
		/ Done - set appropriate Reward for robot hitting the ground.
		/
		*/
		
		//check if gripper hitting ground (min z position of bounding box within small buffer)
		bool checkGroundContact = gripBBox.z < groundContact		

		if(checkGroundContact)
		{
						
			if(DEBUG){printf("GROUND CONTACT, EOE\n");}

			rewardHistory = REWARD_LOSS;
			newReward     = true;
			endEpisode    = true;
		}
		
		
		/*
		/ Done - Issue an interim reward based on the distance to the object
		/
		*/ 
		
	
		if(!checkGroundContact)
		{
			const float distGoal = BoxDistance(gripBBox, propBBox); // compute the reward from distance to the goal

			if(DEBUG){printf("distance('%s', '%s') = %f\n", gripper->GetName().c_str(), prop->model->GetName().c_str(), distGoal);}

			
			if( episodeFrames > 1 )
			{
				const float distDelta  = lastGoalDistance - distGoal;

				// compute the smoothed moving average of the delta of the distance to the goal
				avgGoalDelta  = avgGoalDelta*ALPHA + distDelta*(1-ALPHA);
				rewardHistory = avgGoalDelta;
				newReward     = true;	
			}

			lastGoalDistance = distGoal;
		}
	}

	// issue rewards and train DQN
	if( newReward && agent != NULL )
	{
		if(DEBUG){printf("ArmPlugin - issuing reward %f, EOE=%s  %s\n", rewardHistory, endEpisode ? "true" : "false", (rewardHistory > 0.1f) ? "POS+" :(rewardHistory > 0.0f) ? "POS" : (rewardHistory < 0.0f) ? "    NEG" : "       ZERO");}
		agent->NextReward(rewardHistory, endEpisode);

		// reset reward indicator
		newReward = false;

		// reset for next episode
		if( endEpisode )
		{
			testAnimation    = true;	// reset the robot to base position
			loopAnimation    = false;
			endEpisode       = false;
			episodeFrames    = 0;
			lastGoalDistance = 0.0f;
			avgGoalDelta     = 0.0f;

			// track the number of wins and agent accuracy
			if( rewardHistory >= REWARD_WIN )
				successfulGrabs++;

			totalRuns++;
			printf("Current Accuracy:  %0.4f (%03u of %03u)  (reward=%+0.2f %s)\n", float(successfulGrabs)/float(totalRuns), successfulGrabs, totalRuns, rewardHistory, (rewardHistory >= REWARD_WIN ? "WIN" : "LOSS"));


			for( uint32_t n=0; n < DOF; n++ )
				vel[n] = 0.0f;
		}
	}
}

}

<|MERGE_RESOLUTION|>--- conflicted
+++ resolved
@@ -1,675 +1,670 @@
-/* 
- * Author - Dustin Franklin (Nvidia Jetson Developer)
- * Modified by - Sahil Juneja, Kyle Stewart-Frantz
- *
- */
-
-#include "ArmPlugin.h"
-#include "PropPlugin.h"
-
-#include "cudaMappedMemory.h"
-#include "cudaPlanar.h"
-
-#define PI 3.141592653589793238462643383279502884197169f
-
-#define JOINT_MIN	-0.75f
-#define JOINT_MAX	 2.0f
-
-// Turn on velocity based control
-#define VELOCITY_CONTROL false
-#define VELOCITY_MIN -0.2f
-#define VELOCITY_MAX  0.2f
-
-// Define DQN API Settings
-
-#define INPUT_CHANNELS 3
-#define ALLOW_RANDOM true
-#define DEBUG_DQN false
-#define GAMMA 0.9f
-#define EPS_START 0.9f
-#define EPS_END 0.05f
-#define EPS_DECAY 200
-
-/*
-/ TODO - Tune the following hyperparameters
-/
-*/
-
-#define INPUT_WIDTH   512
-#define INPUT_HEIGHT  512
-#define OPTIMIZER "RMSprop"
-#define LEARNING_RATE 0.001f
-#define REPLAY_MEMORY 10000
-#define BATCH_SIZE 32
-#define USE_LSTM false
-#define LSTM_SIZE 32
-
-/*
-/ TODO - Define Reward Parameters
-/
-*/
-
-<<<<<<< HEAD
-#define REWARD_WIN  1.0f
-#define REWARD_LOSS -1.0f
-=======
-#define REWARD_WIN  0.0f
-#define REWARD_LOSS -0.0f
-#define ALPHA 0.8f
->>>>>>> 4fa8e2c8
-
-// Define Object Names
-#define WORLD_NAME "arm_world"
-#define PROP_NAME  "tube"
-#define GRIP_NAME  "gripper_middle"
-
-// Define Collision Parameters
-#define COLLISION_FILTER "ground_plane::link::collision"
-#define COLLISION_ITEM   "tube::tube_link::tube_collision"
-#define COLLISION_POINT  "arm::gripperbase::gripper_link"
-
-// Animation Steps
-#define ANIMATION_STEPS 1000
-
-// Set Debug Mode
-#define DEBUG false
-
-// Lock base rotation DOF (Add dof in header file if off)
-#define LOCKBASE true
-
-
-namespace gazebo
-{
- 
-// register this plugin with the simulator
-GZ_REGISTER_MODEL_PLUGIN(ArmPlugin)
-
-
-// constructor
-ArmPlugin::ArmPlugin() : ModelPlugin(), cameraNode(new gazebo::transport::Node()), collisionNode(new gazebo::transport::Node())
-{
-	printf("ArmPlugin::ArmPlugin()\n");
-
-	for( uint32_t n=0; n < DOF; n++ )
-		resetPos[n] = 0.0f;
-
-	resetPos[1] = 0.25;
-
-	for( uint32_t n=0; n < DOF; n++ )
-	{
-		ref[n] = resetPos[n]; //JOINT_MIN;
-		vel[n] = 0.0f;
-	}
-
-	agent 	       = NULL;
-	inputState       = NULL;
-	inputBuffer[0]   = NULL;
-	inputBuffer[1]   = NULL;
-	inputBufferSize  = 0;
-	inputRawWidth    = 0;
-	inputRawHeight   = 0;
-	actionJointDelta = 0.15f;
-	actionVelDelta   = 0.1f;
-	maxEpisodeLength = 100;
-	episodeFrames    = 0;
-
-	newState         = false;
-	newReward        = false;
-	endEpisode       = false;
-	rewardHistory    = 0.0f;
-	testAnimation    = true;
-	loopAnimation    = false;
-	animationStep    = 0;
-	lastGoalDistance = 0.0f;
-	avgGoalDelta     = 0.0f;
-	successfulGrabs = 0;
-	totalRuns       = 0;
-}
-
-
-// Load
-void ArmPlugin::Load(physics::ModelPtr _parent, sdf::ElementPtr /*_sdf*/) 
-{
-	printf("ArmPlugin::Load('%s')\n", _parent->GetName().c_str());
-
-	// Store the pointer to the model
-	this->model = _parent;
-	this->j2_controller = new physics::JointController(model);
-
-	// Create our node for camera communication
-	cameraNode->Init();
-	
-	/*
-	/ Done - Subscribe to camera topic
-	/
-	*/
-	
-	gazebo::transport::SubscriberPtr cameraSub = cameraNode->Subscribe("/gazebo/arm_world/camera/link/camera/image", ArmPlugin::onCameraMsg, this);
-
-	// Create our node for collision detection
-	collisionNode->Init();
-		
-	/*
-	/ Done - Subscribe to prop collision topic
-	/
-	*/
-	
-	gazebo::transport::SubscriberPtr collisionSub = collisionNode->Subscribe("/gazebo/arm_world/tube/tube_link/my_contact", ArmPlugin::onCollisionMsg, this);
-
-	// Listen to the update event. This event is broadcast every simulation iteration.
-	this->updateConnection = event::Events::ConnectWorldUpdateBegin(boost::bind(&ArmPlugin::OnUpdate, this, _1));
-}
-
-
-// CreateAgent
-bool ArmPlugin::createAgent()
-{
-	if( agent != NULL )
-		return true;
-
-			
-	/*
-	/ Done - Create DQN Agent
-	/
-	*/
-	
-	dqnAgent* agent = dqnAgent::Create(gameWidth, gameHeight, NUM_CHANNELS, NUM_ACTIONS, 
-					   OPTIMIZER, LEARNING_RATE, REPLAY_MEMORY,
-					   BATCH_SIZE, GAMMA, EPS_START, EPS_END, EPS_DECAY,
-					   USE_LSTM, LSTM_SIZE, ALLOW_RANDOM, DEBUG_DQN);
-
-	if( !agent )
-	{
-		printf("ArmPlugin - failed to create DQN agent\n");
-		return false;
-	}
-
-	// Allocate the python tensor for passing the camera state
-		
-	inputState = Tensor::Alloc(INPUT_WIDTH, INPUT_HEIGHT, INPUT_CHANNELS);
-
-	if( !inputState )
-	{
-		printf("ArmPlugin - failed to allocate %ux%ux%u Tensor\n", INPUT_WIDTH, INPUT_HEIGHT, INPUT_CHANNELS);
-		return false;
-	}
-
-	return true;
-}
-
-
-
-// onCameraMsg
-void ArmPlugin::onCameraMsg(ConstImageStampedPtr &_msg)
-{
-	// don't process the image if the agent hasn't been created yet
-	if( !agent )
-		return;
-
-	// check the validity of the message contents
-	if( !_msg )
-	{
-		printf("ArmPlugin - recieved NULL message\n");
-		return;
-	}
-
-	// retrieve image dimensions
-	
-	const int width  = _msg->image().width();
-	const int height = _msg->image().height();
-	const int bpp    = (_msg->image().step() / _msg->image().width()) * 8;	// bits per pixel
-	const int size   = _msg->image().data().size();
-
-	if( bpp != 24 )
-	{
-		printf("ArmPlugin - expected 24BPP uchar3 image from camera, got %i\n", bpp);
-		return;
-	}
-
-	// allocate temp image if necessary
-	if( !inputBuffer[0] || size != inputBufferSize )
-	{
-		if( !cudaAllocMapped(&inputBuffer[0], &inputBuffer[1], size) )
-		{
-			printf("ArmPlugin - cudaAllocMapped() failed to allocate %i bytes\n", size);
-			return;
-		}
-
-		printf("ArmPlugin - allocated camera img buffer %ix%i  %i bpp  %i bytes\n", width, height, bpp, size);
-		
-		inputBufferSize = size;
-		inputRawWidth   = width;
-		inputRawHeight  = height;
-	}
-
-	memcpy(inputBuffer[0], _msg->image().data().c_str(), inputBufferSize);
-	newState = true;
-
-	if(DEBUG){printf("camera %i x %i  %i bpp  %i bytes\n", width, height, bpp, size);}
-
-}
-
-
-// onCollisionMsg
-void ArmPlugin::onCollisionMsg(ConstContactsPtr &contacts)
-{
-	//if(DEBUG){printf("collision callback (%u contacts)\n", contacts->contact_size());}
-
-	if( testAnimation )
-		return;
-
-	for (unsigned int i = 0; i < contacts->contact_size(); ++i)
-	{
-		if( strcmp(contacts->contact(i).collision2().c_str(), COLLISION_FILTER) == 0 )
-			continue;
-
-		if(DEBUG){std::cout << "Collision between[" << contacts->contact(i).collision1()
-			     << "] and [" << contacts->contact(i).collision2() << "]\n";}
-
-	
-		/*
-		/ TODO - Check if there is collision between the arm and object, then issue learning reward
-		/
-		*/
-
-		collisionCheck = FALSE;
-		//return true if at least one of the objects being contacted is the tube
-		//bool collisionCheck = (strcmp(contacts->contact(i).collision1().c_str(), COLLISION_POINT))
-		//		      || (strcmp(contacts->contact(i).collision2().c_str(), COLLISION_POINT));
-		
-		if (collisionCheck)
-		{
-			rewardHistory = None;
-
-			newReward  = true;
-			endEpisode = true;
-
-			return;
-		}
-		
-	}
-}
-
-
-// upon recieving a new frame, update the AI agent
-bool ArmPlugin::updateAgent()
-{
-	// convert uchar3 input from camera to planar BGR
-	if( CUDA_FAILED(cudaPackedToPlanarBGR((uchar3*)inputBuffer[1], inputRawWidth, inputRawHeight,
-							         inputState->gpuPtr, INPUT_WIDTH, INPUT_HEIGHT)) )
-	{
-		printf("ArmPlugin - failed to convert %zux%zu image to %ux%u planar BGR image\n",
-			   inputRawWidth, inputRawHeight, INPUT_WIDTH, INPUT_HEIGHT);
-
-		return false;
-	}
-
-	// select the next action
-	int action = 0;
-
-	if( !agent->NextAction(inputState, &action) )
-	{
-		printf("ArmPlugin - failed to generate agent's next action\n");
-		return false;
-	}
-
-	// make sure the selected action is in-bounds
-	if( action < 0 || action >= DOF * 2 )
-	{
-		printf("ArmPlugin - agent selected invalid action, %i\n", action);
-		return false;
-	}
-
-	if(DEBUG){printf("ArmPlugin - agent selected action %i\n", action);}
-
-
-
-#if VELOCITY_CONTROL
-	// if the action is even, increase the joint position by the delta parameter
-	// if the action is odd,  decrease the joint position by the delta parameter
-
-		
-	/*
-	/ Done - Increase or decrease the joint velocity based on whether the action is even or odd
-	/
-	*/
-	
-	float velocity = 0.0; // TODO - Set joint velocity based on whether action is even or odd.
-
-	//if even, add vel delta to current velocity
-	//otherwise, subtract vel delta from current velocity
-	velocity = vel[action/2] + (action%2==0 ? actionVelDelta : -actionVelDelta);
-
-	if( velocity < VELOCITY_MIN )
-		velocity = VELOCITY_MIN;
-
-	if( velocity > VELOCITY_MAX )
-		velocity = VELOCITY_MAX;
-
-	vel[action/2] = velocity;
-	
-	for( uint32_t n=0; n < DOF; n++ )
-	{
-		ref[n] += vel[n];
-
-		if( ref[n] < JOINT_MIN )
-		{
-			ref[n] = JOINT_MIN;
-			vel[n] = 0.0f;
-		}
-		else if( ref[n] > JOINT_MAX )
-		{
-			ref[n] = JOINT_MAX;
-			vel[n] = 0.0f;
-		}
-	}
-#else
-	
-	/*
-	/ Done - Increase or decrease the joint position based on whether the action is even or odd
-	/
-	*/
-	float joint = 0.0; // TODO - Set joint position based on whether action is even or odd.
-
-	//if even, add joint delta to current position
-	//otherwise, subtract joint delta from current position
-	joint = ref[action/2] + (action%2 == 0 ? actionJointDelta : -actionJointDelta);
-
-	// limit the joint to the specified range
-	if( joint < JOINT_MIN )
-		joint = JOINT_MIN;
-	
-	if( joint > JOINT_MAX )
-		joint = JOINT_MAX;
-
-	ref[action/2] = joint;
-
-#endif
-
-	return true;
-}
-
-
-// update joint reference positions, returns true if positions have been modified
-bool ArmPlugin::updateJoints()
-{
-	if( testAnimation )	// test sequence
-	{
-		const float step = (JOINT_MAX - JOINT_MIN) * (float(1.0f) / float(ANIMATION_STEPS));
-
-#if 0
-		// range of motion
-		if( animationStep < ANIMATION_STEPS )
-		{
-			animationStep++;
-			printf("animation step %u\n", animationStep);
-
-			for( uint32_t n=0; n < DOF; n++ )
-				ref[n] = JOINT_MIN + step * float(animationStep);
-		}
-		else if( animationStep < ANIMATION_STEPS * 2 )
-		{			
-			animationStep++;
-			printf("animation step %u\n", animationStep);
-
-			for( uint32_t n=0; n < DOF; n++ )
-				ref[n] = JOINT_MAX - step * float(animationStep-ANIMATION_STEPS);
-		}
-		else
-		{
-			animationStep = 0;
-
-		}
-
-#else
-		// return to base position
-		for( uint32_t n=0; n < DOF; n++ )
-		{
-			
-			if( ref[n] < resetPos[n] )
-				ref[n] += step;
-			else if( ref[n] > resetPos[n] )
-				ref[n] -= step;
-
-			if( ref[n] < JOINT_MIN )
-				ref[n] = JOINT_MIN;
-			else if( ref[n] > JOINT_MAX )
-				ref[n] = JOINT_MAX;
-			
-		}
-
-		animationStep++;
-#endif
-
-		// reset and loop the animation
-		if( animationStep > ANIMATION_STEPS )
-		{
-			animationStep = 0;
-			
-			if( !loopAnimation )
-				testAnimation = false;
-		}
-		else if( animationStep == ANIMATION_STEPS / 2 )
-		{	
-			ResetPropDynamics();
-		}
-
-		return true;
-	}
-
-	else if( newState && agent != NULL )
-	{
-		// update the AI agent when new camera frame is ready
-		episodeFrames++;
-
-		if(DEBUG){printf("episode frame = %i\n", episodeFrames);}
-
-		// reset camera ready flag
-		newState = false;
-
-		if( updateAgent() )
-			return true;
-	}
-
-	return false;
-}
-
-
-// get the servo center for a particular degree of freedom
-float ArmPlugin::resetPosition( uint32_t dof )
-{
-	return resetPos[dof];
-}
-
-
-// compute the distance between two bounding boxes
-static float BoxDistance(const math::Box& a, const math::Box& b)
-{
-	float sqrDist = 0;
-
-	if( b.max.x < a.min.x )
-	{
-		float d = b.max.x - a.min.x;
-		sqrDist += d * d;
-	}
-	else if( b.min.x > a.max.x )
-	{
-		float d = b.min.x - a.max.x;
-		sqrDist += d * d;
-	}
-
-	if( b.max.y < a.min.y )
-	{
-		float d = b.max.y - a.min.y;
-		sqrDist += d * d;
-	}
-	else if( b.min.y > a.max.y )
-	{
-		float d = b.min.y - a.max.y;
-		sqrDist += d * d;
-	}
-
-	if( b.max.z < a.min.z )
-	{
-		float d = b.max.z - a.min.z;
-		sqrDist += d * d;
-	}
-	else if( b.min.z > a.max.z )
-	{
-		float d = b.min.z - a.max.z;
-		sqrDist += d * d;
-	}
-	
-	return sqrtf(sqrDist);
-}
-
-
-// called by the world update start event
-void ArmPlugin::OnUpdate(const common::UpdateInfo& updateInfo)
-{
-	// deferred loading of the agent (this is to prevent Gazebo black/frozen display)
-	if( !agent && updateInfo.simTime.Float() > 1.5f )
-	{
-		if( !createAgent() )
-			return;
-	}
-
-	// verify that the agent is loaded
-	if( !agent )
-		return;
-
-	// determine if we have new camera state and need to update the agent
-	const bool hadNewState = newState && !testAnimation;
-
-	// update the robot positions with vision/DQN
-	if( updateJoints() )
-	{
-		double angle(1);
-
-#if LOCKBASE
-		j2_controller->SetJointPosition(this->model->GetJoint("base"), 	0);
-		j2_controller->SetJointPosition(this->model->GetJoint("joint1"),  ref[0]);
-		j2_controller->SetJointPosition(this->model->GetJoint("joint2"),  ref[1]);
-
-#else
-		j2_controller->SetJointPosition(this->model->GetJoint("base"), 	 ref[0]); 
-		j2_controller->SetJointPosition(this->model->GetJoint("joint1"),  ref[1]);
-		j2_controller->SetJointPosition(this->model->GetJoint("joint2"),  ref[2]);
-#endif
-	}
-
-	// episode timeout
-	if( maxEpisodeLength > 0 && episodeFrames > maxEpisodeLength )
-	{
-		printf("ArmPlugin - triggering EOE, episode has exceeded %i frames\n", maxEpisodeLength);
-		rewardHistory = REWARD_LOSS;
-		newReward     = true;
-		endEpisode    = true;
-	}
-
-	// if an EOE reward hasn't already been issued, compute an intermediary reward
-	if( hadNewState && !newReward )
-	{
-		PropPlugin* prop = GetPropByName(PROP_NAME);
-
-		if( !prop )
-		{
-			printf("ArmPlugin - failed to find Prop '%s'\n", PROP_NAME);
-			return;
-		}
-
-		// get the bounding box for the prop object
-		const math::Box& propBBox = prop->model->GetBoundingBox();
-		physics::LinkPtr gripper  = model->GetLink(GRIP_NAME);
-
-		if( !gripper )
-		{
-			printf("ArmPlugin - failed to find Gripper '%s'\n", GRIP_NAME);
-			return;
-		}
-
-		// get the bounding box for the gripper		
-		const math::Box& gripBBox = gripper->GetBoundingBox();
-		const float groundContact = 0.05f;
-		
-		/*
-		/ Done - set appropriate Reward for robot hitting the ground.
-		/
-		*/
-		
-		//check if gripper hitting ground (min z position of bounding box within small buffer)
-		bool checkGroundContact = gripBBox.z < groundContact		
-
-		if(checkGroundContact)
-		{
-						
-			if(DEBUG){printf("GROUND CONTACT, EOE\n");}
-
-			rewardHistory = REWARD_LOSS;
-			newReward     = true;
-			endEpisode    = true;
-		}
-		
-		
-		/*
-		/ Done - Issue an interim reward based on the distance to the object
-		/
-		*/ 
-		
-	
-		if(!checkGroundContact)
-		{
-			const float distGoal = BoxDistance(gripBBox, propBBox); // compute the reward from distance to the goal
-
-			if(DEBUG){printf("distance('%s', '%s') = %f\n", gripper->GetName().c_str(), prop->model->GetName().c_str(), distGoal);}
-
-			
-			if( episodeFrames > 1 )
-			{
-				const float distDelta  = lastGoalDistance - distGoal;
-
-				// compute the smoothed moving average of the delta of the distance to the goal
-				avgGoalDelta  = avgGoalDelta*ALPHA + distDelta*(1-ALPHA);
-				rewardHistory = avgGoalDelta;
-				newReward     = true;	
-			}
-
-			lastGoalDistance = distGoal;
-		}
-	}
-
-	// issue rewards and train DQN
-	if( newReward && agent != NULL )
-	{
-		if(DEBUG){printf("ArmPlugin - issuing reward %f, EOE=%s  %s\n", rewardHistory, endEpisode ? "true" : "false", (rewardHistory > 0.1f) ? "POS+" :(rewardHistory > 0.0f) ? "POS" : (rewardHistory < 0.0f) ? "    NEG" : "       ZERO");}
-		agent->NextReward(rewardHistory, endEpisode);
-
-		// reset reward indicator
-		newReward = false;
-
-		// reset for next episode
-		if( endEpisode )
-		{
-			testAnimation    = true;	// reset the robot to base position
-			loopAnimation    = false;
-			endEpisode       = false;
-			episodeFrames    = 0;
-			lastGoalDistance = 0.0f;
-			avgGoalDelta     = 0.0f;
-
-			// track the number of wins and agent accuracy
-			if( rewardHistory >= REWARD_WIN )
-				successfulGrabs++;
-
-			totalRuns++;
-			printf("Current Accuracy:  %0.4f (%03u of %03u)  (reward=%+0.2f %s)\n", float(successfulGrabs)/float(totalRuns), successfulGrabs, totalRuns, rewardHistory, (rewardHistory >= REWARD_WIN ? "WIN" : "LOSS"));
-
-
-			for( uint32_t n=0; n < DOF; n++ )
-				vel[n] = 0.0f;
-		}
-	}
-}
-
-}
-
+/* 
+ * Author - Dustin Franklin (Nvidia Jetson Developer)
+ * Modified by - Sahil Juneja, Kyle Stewart-Frantz
+ *
+ */
+
+#include "ArmPlugin.h"
+#include "PropPlugin.h"
+
+#include "cudaMappedMemory.h"
+#include "cudaPlanar.h"
+
+#define PI 3.141592653589793238462643383279502884197169f
+
+#define JOINT_MIN	-0.75f
+#define JOINT_MAX	 2.0f
+
+// Turn on velocity based control
+#define VELOCITY_CONTROL false
+#define VELOCITY_MIN -0.2f
+#define VELOCITY_MAX  0.2f
+
+// Define DQN API Settings
+
+#define INPUT_CHANNELS 3
+#define ALLOW_RANDOM true
+#define DEBUG_DQN false
+#define GAMMA 0.9f
+#define EPS_START 0.9f
+#define EPS_END 0.05f
+#define EPS_DECAY 200
+
+/*
+/ TODO - Tune the following hyperparameters
+/
+*/
+
+#define INPUT_WIDTH   512
+#define INPUT_HEIGHT  512
+#define OPTIMIZER "RMSprop"
+#define LEARNING_RATE 0.001f
+#define REPLAY_MEMORY 10000
+#define BATCH_SIZE 32
+#define USE_LSTM false
+#define LSTM_SIZE 32
+
+/*
+/ TODO - Define Reward Parameters
+/
+*/
+
+#define REWARD_WIN  1.0f
+#define REWARD_LOSS -1.0f
+#define ALPHA 0.8f
+
+// Define Object Names
+#define WORLD_NAME "arm_world"
+#define PROP_NAME  "tube"
+#define GRIP_NAME  "gripper_middle"
+
+// Define Collision Parameters
+#define COLLISION_FILTER "ground_plane::link::collision"
+#define COLLISION_ITEM   "tube::tube_link::tube_collision"
+#define COLLISION_POINT  "arm::gripperbase::gripper_link"
+
+// Animation Steps
+#define ANIMATION_STEPS 1000
+
+// Set Debug Mode
+#define DEBUG false
+
+// Lock base rotation DOF (Add dof in header file if off)
+#define LOCKBASE true
+
+
+namespace gazebo
+{
+ 
+// register this plugin with the simulator
+GZ_REGISTER_MODEL_PLUGIN(ArmPlugin)
+
+
+// constructor
+ArmPlugin::ArmPlugin() : ModelPlugin(), cameraNode(new gazebo::transport::Node()), collisionNode(new gazebo::transport::Node())
+{
+	printf("ArmPlugin::ArmPlugin()\n");
+
+	for( uint32_t n=0; n < DOF; n++ )
+		resetPos[n] = 0.0f;
+
+	resetPos[1] = 0.25;
+
+	for( uint32_t n=0; n < DOF; n++ )
+	{
+		ref[n] = resetPos[n]; //JOINT_MIN;
+		vel[n] = 0.0f;
+	}
+
+	agent 	       = NULL;
+	inputState       = NULL;
+	inputBuffer[0]   = NULL;
+	inputBuffer[1]   = NULL;
+	inputBufferSize  = 0;
+	inputRawWidth    = 0;
+	inputRawHeight   = 0;
+	actionJointDelta = 0.15f;
+	actionVelDelta   = 0.1f;
+	maxEpisodeLength = 100;
+	episodeFrames    = 0;
+
+	newState         = false;
+	newReward        = false;
+	endEpisode       = false;
+	rewardHistory    = 0.0f;
+	testAnimation    = true;
+	loopAnimation    = false;
+	animationStep    = 0;
+	lastGoalDistance = 0.0f;
+	avgGoalDelta     = 0.0f;
+	successfulGrabs = 0;
+	totalRuns       = 0;
+}
+
+
+// Load
+void ArmPlugin::Load(physics::ModelPtr _parent, sdf::ElementPtr /*_sdf*/) 
+{
+	printf("ArmPlugin::Load('%s')\n", _parent->GetName().c_str());
+
+	// Store the pointer to the model
+	this->model = _parent;
+	this->j2_controller = new physics::JointController(model);
+
+	// Create our node for camera communication
+	cameraNode->Init();
+	
+	/*
+	/ Done - Subscribe to camera topic
+	/
+	*/
+	
+	gazebo::transport::SubscriberPtr cameraSub = cameraNode->Subscribe("/gazebo/arm_world/camera/link/camera/image", ArmPlugin::onCameraMsg, this);
+
+	// Create our node for collision detection
+	collisionNode->Init();
+		
+	/*
+	/ Done - Subscribe to prop collision topic
+	/
+	*/
+	
+	gazebo::transport::SubscriberPtr collisionSub = collisionNode->Subscribe("/gazebo/arm_world/tube/tube_link/my_contact", ArmPlugin::onCollisionMsg, this);
+
+	// Listen to the update event. This event is broadcast every simulation iteration.
+	this->updateConnection = event::Events::ConnectWorldUpdateBegin(boost::bind(&ArmPlugin::OnUpdate, this, _1));
+}
+
+
+// CreateAgent
+bool ArmPlugin::createAgent()
+{
+	if( agent != NULL )
+		return true;
+
+			
+	/*
+	/ Done - Create DQN Agent
+	/
+	*/
+	
+	dqnAgent* agent = dqnAgent::Create(gameWidth, gameHeight, NUM_CHANNELS, NUM_ACTIONS, 
+					   OPTIMIZER, LEARNING_RATE, REPLAY_MEMORY,
+					   BATCH_SIZE, GAMMA, EPS_START, EPS_END, EPS_DECAY,
+					   USE_LSTM, LSTM_SIZE, ALLOW_RANDOM, DEBUG_DQN);
+
+	if( !agent )
+	{
+		printf("ArmPlugin - failed to create DQN agent\n");
+		return false;
+	}
+
+	// Allocate the python tensor for passing the camera state
+		
+	inputState = Tensor::Alloc(INPUT_WIDTH, INPUT_HEIGHT, INPUT_CHANNELS);
+
+	if( !inputState )
+	{
+		printf("ArmPlugin - failed to allocate %ux%ux%u Tensor\n", INPUT_WIDTH, INPUT_HEIGHT, INPUT_CHANNELS);
+		return false;
+	}
+
+	return true;
+}
+
+
+
+// onCameraMsg
+void ArmPlugin::onCameraMsg(ConstImageStampedPtr &_msg)
+{
+	// don't process the image if the agent hasn't been created yet
+	if( !agent )
+		return;
+
+	// check the validity of the message contents
+	if( !_msg )
+	{
+		printf("ArmPlugin - recieved NULL message\n");
+		return;
+	}
+
+	// retrieve image dimensions
+	
+	const int width  = _msg->image().width();
+	const int height = _msg->image().height();
+	const int bpp    = (_msg->image().step() / _msg->image().width()) * 8;	// bits per pixel
+	const int size   = _msg->image().data().size();
+
+	if( bpp != 24 )
+	{
+		printf("ArmPlugin - expected 24BPP uchar3 image from camera, got %i\n", bpp);
+		return;
+	}
+
+	// allocate temp image if necessary
+	if( !inputBuffer[0] || size != inputBufferSize )
+	{
+		if( !cudaAllocMapped(&inputBuffer[0], &inputBuffer[1], size) )
+		{
+			printf("ArmPlugin - cudaAllocMapped() failed to allocate %i bytes\n", size);
+			return;
+		}
+
+		printf("ArmPlugin - allocated camera img buffer %ix%i  %i bpp  %i bytes\n", width, height, bpp, size);
+		
+		inputBufferSize = size;
+		inputRawWidth   = width;
+		inputRawHeight  = height;
+	}
+
+	memcpy(inputBuffer[0], _msg->image().data().c_str(), inputBufferSize);
+	newState = true;
+
+	if(DEBUG){printf("camera %i x %i  %i bpp  %i bytes\n", width, height, bpp, size);}
+
+}
+
+
+// onCollisionMsg
+void ArmPlugin::onCollisionMsg(ConstContactsPtr &contacts)
+{
+	//if(DEBUG){printf("collision callback (%u contacts)\n", contacts->contact_size());}
+
+	if( testAnimation )
+		return;
+
+	for (unsigned int i = 0; i < contacts->contact_size(); ++i)
+	{
+		if( strcmp(contacts->contact(i).collision2().c_str(), COLLISION_FILTER) == 0 )
+			continue;
+
+		if(DEBUG){std::cout << "Collision between[" << contacts->contact(i).collision1()
+			     << "] and [" << contacts->contact(i).collision2() << "]\n";}
+
+	
+		/*
+		/ TODO - Check if there is collision between the arm and object, then issue learning reward
+		/
+		*/
+
+		collisionCheck = FALSE;
+		//return true if at least one of the objects being contacted is the tube
+		//bool collisionCheck = (strcmp(contacts->contact(i).collision1().c_str(), COLLISION_POINT))
+		//		      || (strcmp(contacts->contact(i).collision2().c_str(), COLLISION_POINT));
+		
+		if (collisionCheck)
+		{
+			rewardHistory = None;
+
+			newReward  = true;
+			endEpisode = true;
+
+			return;
+		}
+		
+	}
+}
+
+
+// upon recieving a new frame, update the AI agent
+bool ArmPlugin::updateAgent()
+{
+	// convert uchar3 input from camera to planar BGR
+	if( CUDA_FAILED(cudaPackedToPlanarBGR((uchar3*)inputBuffer[1], inputRawWidth, inputRawHeight,
+							         inputState->gpuPtr, INPUT_WIDTH, INPUT_HEIGHT)) )
+	{
+		printf("ArmPlugin - failed to convert %zux%zu image to %ux%u planar BGR image\n",
+			   inputRawWidth, inputRawHeight, INPUT_WIDTH, INPUT_HEIGHT);
+
+		return false;
+	}
+
+	// select the next action
+	int action = 0;
+
+	if( !agent->NextAction(inputState, &action) )
+	{
+		printf("ArmPlugin - failed to generate agent's next action\n");
+		return false;
+	}
+
+	// make sure the selected action is in-bounds
+	if( action < 0 || action >= DOF * 2 )
+	{
+		printf("ArmPlugin - agent selected invalid action, %i\n", action);
+		return false;
+	}
+
+	if(DEBUG){printf("ArmPlugin - agent selected action %i\n", action);}
+
+
+
+#if VELOCITY_CONTROL
+	// if the action is even, increase the joint position by the delta parameter
+	// if the action is odd,  decrease the joint position by the delta parameter
+
+		
+	/*
+	/ Done - Increase or decrease the joint velocity based on whether the action is even or odd
+	/
+	*/
+	
+	float velocity = 0.0; // TODO - Set joint velocity based on whether action is even or odd.
+
+	//if even, add vel delta to current velocity
+	//otherwise, subtract vel delta from current velocity
+	velocity = vel[action/2] + (action%2==0 ? actionVelDelta : -actionVelDelta);
+
+	if( velocity < VELOCITY_MIN )
+		velocity = VELOCITY_MIN;
+
+	if( velocity > VELOCITY_MAX )
+		velocity = VELOCITY_MAX;
+
+	vel[action/2] = velocity;
+	
+	for( uint32_t n=0; n < DOF; n++ )
+	{
+		ref[n] += vel[n];
+
+		if( ref[n] < JOINT_MIN )
+		{
+			ref[n] = JOINT_MIN;
+			vel[n] = 0.0f;
+		}
+		else if( ref[n] > JOINT_MAX )
+		{
+			ref[n] = JOINT_MAX;
+			vel[n] = 0.0f;
+		}
+	}
+#else
+	
+	/*
+	/ Done - Increase or decrease the joint position based on whether the action is even or odd
+	/
+	*/
+	float joint = 0.0; // TODO - Set joint position based on whether action is even or odd.
+
+	//if even, add joint delta to current position
+	//otherwise, subtract joint delta from current position
+	joint = ref[action/2] + (action%2 == 0 ? actionJointDelta : -actionJointDelta);
+
+	// limit the joint to the specified range
+	if( joint < JOINT_MIN )
+		joint = JOINT_MIN;
+	
+	if( joint > JOINT_MAX )
+		joint = JOINT_MAX;
+
+	ref[action/2] = joint;
+
+#endif
+
+	return true;
+}
+
+
+// update joint reference positions, returns true if positions have been modified
+bool ArmPlugin::updateJoints()
+{
+	if( testAnimation )	// test sequence
+	{
+		const float step = (JOINT_MAX - JOINT_MIN) * (float(1.0f) / float(ANIMATION_STEPS));
+
+#if 0
+		// range of motion
+		if( animationStep < ANIMATION_STEPS )
+		{
+			animationStep++;
+			printf("animation step %u\n", animationStep);
+
+			for( uint32_t n=0; n < DOF; n++ )
+				ref[n] = JOINT_MIN + step * float(animationStep);
+		}
+		else if( animationStep < ANIMATION_STEPS * 2 )
+		{			
+			animationStep++;
+			printf("animation step %u\n", animationStep);
+
+			for( uint32_t n=0; n < DOF; n++ )
+				ref[n] = JOINT_MAX - step * float(animationStep-ANIMATION_STEPS);
+		}
+		else
+		{
+			animationStep = 0;
+
+		}
+
+#else
+		// return to base position
+		for( uint32_t n=0; n < DOF; n++ )
+		{
+			
+			if( ref[n] < resetPos[n] )
+				ref[n] += step;
+			else if( ref[n] > resetPos[n] )
+				ref[n] -= step;
+
+			if( ref[n] < JOINT_MIN )
+				ref[n] = JOINT_MIN;
+			else if( ref[n] > JOINT_MAX )
+				ref[n] = JOINT_MAX;
+			
+		}
+
+		animationStep++;
+#endif
+
+		// reset and loop the animation
+		if( animationStep > ANIMATION_STEPS )
+		{
+			animationStep = 0;
+			
+			if( !loopAnimation )
+				testAnimation = false;
+		}
+		else if( animationStep == ANIMATION_STEPS / 2 )
+		{	
+			ResetPropDynamics();
+		}
+
+		return true;
+	}
+
+	else if( newState && agent != NULL )
+	{
+		// update the AI agent when new camera frame is ready
+		episodeFrames++;
+
+		if(DEBUG){printf("episode frame = %i\n", episodeFrames);}
+
+		// reset camera ready flag
+		newState = false;
+
+		if( updateAgent() )
+			return true;
+	}
+
+	return false;
+}
+
+
+// get the servo center for a particular degree of freedom
+float ArmPlugin::resetPosition( uint32_t dof )
+{
+	return resetPos[dof];
+}
+
+
+// compute the distance between two bounding boxes
+static float BoxDistance(const math::Box& a, const math::Box& b)
+{
+	float sqrDist = 0;
+
+	if( b.max.x < a.min.x )
+	{
+		float d = b.max.x - a.min.x;
+		sqrDist += d * d;
+	}
+	else if( b.min.x > a.max.x )
+	{
+		float d = b.min.x - a.max.x;
+		sqrDist += d * d;
+	}
+
+	if( b.max.y < a.min.y )
+	{
+		float d = b.max.y - a.min.y;
+		sqrDist += d * d;
+	}
+	else if( b.min.y > a.max.y )
+	{
+		float d = b.min.y - a.max.y;
+		sqrDist += d * d;
+	}
+
+	if( b.max.z < a.min.z )
+	{
+		float d = b.max.z - a.min.z;
+		sqrDist += d * d;
+	}
+	else if( b.min.z > a.max.z )
+	{
+		float d = b.min.z - a.max.z;
+		sqrDist += d * d;
+	}
+	
+	return sqrtf(sqrDist);
+}
+
+
+// called by the world update start event
+void ArmPlugin::OnUpdate(const common::UpdateInfo& updateInfo)
+{
+	// deferred loading of the agent (this is to prevent Gazebo black/frozen display)
+	if( !agent && updateInfo.simTime.Float() > 1.5f )
+	{
+		if( !createAgent() )
+			return;
+	}
+
+	// verify that the agent is loaded
+	if( !agent )
+		return;
+
+	// determine if we have new camera state and need to update the agent
+	const bool hadNewState = newState && !testAnimation;
+
+	// update the robot positions with vision/DQN
+	if( updateJoints() )
+	{
+		double angle(1);
+
+#if LOCKBASE
+		j2_controller->SetJointPosition(this->model->GetJoint("base"), 	0);
+		j2_controller->SetJointPosition(this->model->GetJoint("joint1"),  ref[0]);
+		j2_controller->SetJointPosition(this->model->GetJoint("joint2"),  ref[1]);
+
+#else
+		j2_controller->SetJointPosition(this->model->GetJoint("base"), 	 ref[0]); 
+		j2_controller->SetJointPosition(this->model->GetJoint("joint1"),  ref[1]);
+		j2_controller->SetJointPosition(this->model->GetJoint("joint2"),  ref[2]);
+#endif
+	}
+
+	// episode timeout
+	if( maxEpisodeLength > 0 && episodeFrames > maxEpisodeLength )
+	{
+		printf("ArmPlugin - triggering EOE, episode has exceeded %i frames\n", maxEpisodeLength);
+		rewardHistory = REWARD_LOSS;
+		newReward     = true;
+		endEpisode    = true;
+	}
+
+	// if an EOE reward hasn't already been issued, compute an intermediary reward
+	if( hadNewState && !newReward )
+	{
+		PropPlugin* prop = GetPropByName(PROP_NAME);
+
+		if( !prop )
+		{
+			printf("ArmPlugin - failed to find Prop '%s'\n", PROP_NAME);
+			return;
+		}
+
+		// get the bounding box for the prop object
+		const math::Box& propBBox = prop->model->GetBoundingBox();
+		physics::LinkPtr gripper  = model->GetLink(GRIP_NAME);
+
+		if( !gripper )
+		{
+			printf("ArmPlugin - failed to find Gripper '%s'\n", GRIP_NAME);
+			return;
+		}
+
+		// get the bounding box for the gripper		
+		const math::Box& gripBBox = gripper->GetBoundingBox();
+		const float groundContact = 0.05f;
+		
+		/*
+		/ Done - set appropriate Reward for robot hitting the ground.
+		/
+		*/
+		
+		//check if gripper hitting ground (min z position of bounding box within small buffer)
+		bool checkGroundContact = gripBBox.z < groundContact		
+
+		if(checkGroundContact)
+		{
+						
+			if(DEBUG){printf("GROUND CONTACT, EOE\n");}
+
+			rewardHistory = REWARD_LOSS;
+			newReward     = true;
+			endEpisode    = true;
+		}
+		
+		
+		/*
+		/ Done - Issue an interim reward based on the distance to the object
+		/
+		*/ 
+		
+	
+		if(!checkGroundContact)
+		{
+			const float distGoal = BoxDistance(gripBBox, propBBox); // compute the reward from distance to the goal
+
+			if(DEBUG){printf("distance('%s', '%s') = %f\n", gripper->GetName().c_str(), prop->model->GetName().c_str(), distGoal);}
+
+			
+			if( episodeFrames > 1 )
+			{
+				const float distDelta  = lastGoalDistance - distGoal;
+
+				// compute the smoothed moving average of the delta of the distance to the goal
+				avgGoalDelta  = avgGoalDelta*ALPHA + distDelta*(1-ALPHA);
+				rewardHistory = avgGoalDelta;
+				newReward     = true;	
+			}
+
+			lastGoalDistance = distGoal;
+		}
+	}
+
+	// issue rewards and train DQN
+	if( newReward && agent != NULL )
+	{
+		if(DEBUG){printf("ArmPlugin - issuing reward %f, EOE=%s  %s\n", rewardHistory, endEpisode ? "true" : "false", (rewardHistory > 0.1f) ? "POS+" :(rewardHistory > 0.0f) ? "POS" : (rewardHistory < 0.0f) ? "    NEG" : "       ZERO");}
+		agent->NextReward(rewardHistory, endEpisode);
+
+		// reset reward indicator
+		newReward = false;
+
+		// reset for next episode
+		if( endEpisode )
+		{
+			testAnimation    = true;	// reset the robot to base position
+			loopAnimation    = false;
+			endEpisode       = false;
+			episodeFrames    = 0;
+			lastGoalDistance = 0.0f;
+			avgGoalDelta     = 0.0f;
+
+			// track the number of wins and agent accuracy
+			if( rewardHistory >= REWARD_WIN )
+				successfulGrabs++;
+
+			totalRuns++;
+			printf("Current Accuracy:  %0.4f (%03u of %03u)  (reward=%+0.2f %s)\n", float(successfulGrabs)/float(totalRuns), successfulGrabs, totalRuns, rewardHistory, (rewardHistory >= REWARD_WIN ? "WIN" : "LOSS"));
+
+
+			for( uint32_t n=0; n < DOF; n++ )
+				vel[n] = 0.0f;
+		}
+	}
+}
+
+}
+